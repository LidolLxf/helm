--- conflicted
+++ resolved
@@ -88,6 +88,7 @@
 		ClientOptEnableCache(true),
 		ClientOptWriter(suite.Out),
 		ClientOptCredentialsFile(credentialsFile),
+		ClientOptResolver(nil),
 	}
 
 	if tlsEnabled {
@@ -102,30 +103,10 @@
 				TLSClientConfig: tlsConf,
 			},
 		}
-<<<<<<< HEAD
-		suite.Nil(err, "no error loading tlsconfog")
-		suite.RegistryClient, err = NewClient(
-			ClientOptDebug(true),
-			ClientOptEnableCache(true),
-			ClientOptWriter(suite.Out),
-			ClientOptCredentialsFile(credentialsFile),
-			ClientOptHTTPClient(httpClient),
-			ClientOptResolver(nil),
-		)
-	} else {
-		suite.RegistryClient, err = NewClient(
-			ClientOptDebug(true),
-			ClientOptEnableCache(true),
-			ClientOptWriter(suite.Out),
-			ClientOptCredentialsFile(credentialsFile),
-			ClientOptResolver(nil),
-		)
-=======
 		suite.Nil(err, "no error loading tls config")
 		opts = append(opts, ClientOptHTTPClient(httpClient))
 	} else {
 		opts = append(opts, ClientOptPlainHTTP())
->>>>>>> ad7a8b21
 	}
 
 	suite.RegistryClient, err = NewClient(opts...)
